--- conflicted
+++ resolved
@@ -50,12 +50,8 @@
     check_plugin_version,
     yield_key_and_version_from_namespaces_by_plugin,
 )
-<<<<<<< HEAD
 from .auditing import AttributeAuditor
-from .loader.filehandler import get_filehandler
-=======
 from .loader.filehandler import FileHandler, get_filehandler
->>>>>>> c983cb1b
 from .model import MelodyModel
 from .model.common import ModelObject
 
