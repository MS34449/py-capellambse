# Copyright DB Netz AG and the capellambse contributors
# SPDX-License-Identifier: Apache-2.0

"""Useful helpers for making object-oriented XML proxy classes."""
from __future__ import annotations

import abc
import collections.abc as cabc
import datetime
import enum
import math
import typing as t

from lxml import etree

import capellambse.loader


class AttributeProperty:
    """A property that forwards access to the underlying XML element."""

    __slots__ = (
        "attribute",
        "default",
        "writable",
        "xmlattr",
        "returntype",
        "__name__",
        "__objclass__",
        "__dict__",
    )

    NOT_OPTIONAL = object()

    def __init__(
        self,
        xmlattr: str,
        attribute: str,
        *,
        returntype: cabc.Callable[[str], t.Any] = str,
        optional: bool = False,
        default: t.Any = None,
        writable: bool = True,
        __doc__: str | None = None,
    ) -> None:
        """Create an AttributeProperty.

        Parameters
        ----------
        xmlattr
            The owning type's instance attribute pointing to the XML
            element.
        attribute
            The attribute on the XML element to handle.
        returntype
            The type to return the result as. Must accept a single
            ``str`` as argument.
        optional
            If False (default) and the XML attribute does not exist, an
            AttributeError is raised.  Otherwise a default value is
            returned.
        default
            A new-style format string to use as fallback value.  You can
            access the object instance as ``self`` and the XML element
            as ``xml``.
        writable
            Whether to allow modifying the XML attribute.
        """
        self.attribute = attribute
        self.writable = writable
        self.xmlattr = xmlattr
        self.returntype = returntype
        if optional or default is not None:
            self.default = default
        else:
            self.default = self.NOT_OPTIONAL

        self.__name__ = "(unknown)"
        self.__objclass__: type[t.Any] | None = None
        self.__doc__ = __doc__

    @t.overload
    def __get__(self, obj: None, objtype: type) -> AttributeProperty:
        ...

    @t.overload
    def __get__(self, obj: t.Any, objtype: type | None = None) -> t.Any:
        ...

    def __get__(self, obj, objtype=None):
        del objtype
        if obj is None:
            return self

        xml_element = getattr(obj, self.xmlattr)
        try:
            return self.returntype(xml_element.attrib[self.attribute])
        except KeyError:
            if self.default is not self.NOT_OPTIONAL:
                return self.default and self.returntype(
                    self.default.format(self=obj, xml=xml_element)
                )
            raise TypeError(
                f"Mandatory XML attribute {self.attribute!r} not found on {xml_element!r}"
            ) from None

    def __set__(self, obj, value) -> None:
        xml_element = getattr(obj, self.xmlattr)
        if not self.writable and xml_element.get(self.attribute) is not None:
            raise TypeError(
                f"Cannot set attribute {self.__name__!r} on {type(obj).__name__!r} objects"
            )

        if value == self.default:
            self.__delete__(obj)
            return

        stringified = str(value)

        try:
            roundtripped = self.returntype(stringified)
        except (TypeError, ValueError) as err:
            raise TypeError(f"Value is not round-trip safe: {value}") from err

        if roundtripped != value:
            raise TypeError(f"Value is not round-trip safe: {value}")

        xml_element.attrib[self.attribute] = stringified

    def __delete__(self, obj: t.Any) -> None:
        if not self.writable:
            raise TypeError(
                f"Cannot delete attribute {self.__name__!r} on {type(obj).__name__!r} objects"
            )

        xml_element = getattr(obj, self.xmlattr)
        try:
            del xml_element.attrib[self.attribute]
        except KeyError:
            raise AttributeError(
                f"{obj!r} does not have {self.__name__} set"
            ) from None

    def __set_name__(self, owner: type[t.Any], name: str) -> None:
        self.__name__ = name
        self.__objclass__ = owner


class NumericAttributeProperty(AttributeProperty):
    """Attribute property that handles (possibly infinite) numeric values.

    Positive infinity is stored in Capella XML as `*`. This class takes
    care of converting to and from that value when setting or retrieving
    the value.

    Note that there is currently no representation of negative infinity,
    which is why ``-inf`` is rejected with a :class:`ValueError`.

    ``NaN`` values are rejected with a ValueError as well.
    """

    def __init__(
        self,
        xmlattr: str,
        attribute: str,
        *,
        optional: bool = False,
        default: int | float | None = None,
        allow_float: bool = True,
        writable: bool = True,
        __doc__: str | None = None,
    ) -> None:
        super().__init__(
            xmlattr,
            attribute,
            optional=optional,
            default=default,
            writable=writable,
            __doc__=__doc__,
        )
        self.number_type = float if allow_float else int

    def __get__(self, obj, objtype=None):
        value = super().__get__(obj, objtype)
        if not isinstance(value, str):
            return value

        if value == "*":
            return math.inf
        return self.number_type(value)

    def __set__(self, obj, value) -> None:
<<<<<<< HEAD
        try:
            value = self.number_type(value)
        except TypeError as err:
            raise TypeError(
                "This property only accepts numeric types"
            ) from err
=======
        if not isinstance(value, (int, float)):
            raise TypeError(f"Not a number: {value}")
>>>>>>> 64bcd859

        if value == math.inf:
            strvalue = "*"
        elif value == -math.inf:
            raise ValueError("Cannot set value to negative infinity")
<<<<<<< HEAD
        elif math.isnan(value):
            raise ValueError("Cannot set value to NaN")
        else:
            strvalue = str(value)
=======
        else:
            strvalue = str(self.number_type(value))
>>>>>>> 64bcd859
        super().__set__(obj, strvalue)


class BooleanAttributeProperty(AttributeProperty):
    """An AttributeProperty that works with booleans."""

    def __init__(
        self,
        xmlattr: str,
        attribute: str,
        *,
        writable: bool = True,
        __doc__: str | None = None,
    ) -> None:
        super().__init__(
            xmlattr,
            attribute,
            returntype=lambda x: x,
            optional=False,
            writable=writable,
            __doc__=__doc__,
        )

    @t.overload
    def __get__(self, obj: None, objtype: type) -> AttributeProperty:
        ...

    @t.overload
    def __get__(self, obj: t.Any, objtype: type | None = None) -> bool:
        ...

    def __get__(self, obj, objtype=None):
        if obj is None:
            return self

        xml_element = getattr(obj, self.xmlattr)
        return xml_element.get(self.attribute, "false") == "true"

    def __set__(self, obj, value) -> None:
        if value:
            super().__set__(obj, "true")
        else:
            self.__delete__(obj)


class DatetimeAttributeProperty(AttributeProperty):
    """An AttributeProperty that stores a datetime.

    The value stored in the XML will be formatted according to the
    ``format`` given to the constructor. When loading a value, it must
    strictly be parsable with the same format, otherwise an exception
    will be raised.
    """

    __slots__ = ("format",)

    def __init__(
        self,
        xmlattr: str,
        attribute: str,
        *,
        format: str,
        optional: bool = True,
        writable: bool = True,
        __doc__: str | None = None,
    ) -> None:
        super().__init__(
            xmlattr,
            attribute,
            optional=optional,
            writable=writable,
            __doc__=__doc__,
        )
        self.format = format

    @t.overload
    def __get__(self, obj: None, objtype: type) -> DatetimeAttributeProperty:
        ...

    @t.overload
    def __get__(
        self, obj: t.Any, objtype: type | None = None
    ) -> datetime.datetime:
        ...

    def __get__(self, obj, objtype=None):
        if obj is None:
            return self

        formatted = super().__get__(obj, objtype)
        if formatted is None:
            return None
        return datetime.datetime.strptime(formatted, self.format)

    def __set__(self, obj, value) -> None:
        if value is None:
            self.__delete__(obj)
        elif isinstance(value, datetime.datetime):
            super().__set__(obj, value.strftime(self.format))
        else:
            raise TypeError(f"Expected datetime, not {type(value).__name__}")


class EnumAttributeProperty(AttributeProperty):
    """An AttributeProperty whose values are determined by an Enum.

    This works in much the same way as the standard AttributeProperty,
    except that the returned and consumed values are not simple strings,
    but members of the Enum that was passed into the constructor.

    Usually it is expected that the enum members will be directly
    assigned to this property.  However it is also possible to assign a
    :class:`str` instead.  In this case, the string will be taken to be
    an enum member's name.  In both cases, the enum member's value will
    be placed in the underlying XML attribute.

    If the XML attribute contains a value that does not correspond to
    any of the Enum's members, a KeyError will be raised. If the
    attribute is completely missing from the XML and there was no
    ``default=`` value set during construction, this property will
    return ``None``.
    """

    __slots__ = ("enumcls",)

    def __init__(
        self,
        xmlattr: str,
        attribute: str,
        enumcls: type[enum.Enum],
        *args: t.Any,
        default: str | enum.Enum | None = None,
        **kw: t.Any,
    ) -> None:
        """Create an EnumAttributeProperty.

        Parameters
        ----------
        enumcls
            The :class:`enum.Enum` subclass to use.  The class' members'
            values are used as the possible values for the XML
            attribute.
        default
            The default value to return if the attribute is not present
            in the XML.  If None, an AttributeError will be raised
            instead.
        """
        if not (isinstance(enumcls, type) and issubclass(enumcls, enum.Enum)):
            raise TypeError(
                "enumcls must be an Enum subclass, not {!r}".format(enumcls)
            )

        if default is None or isinstance(default, enumcls):
            pass
        elif isinstance(default, str):
            default = enumcls[default]
        else:
            raise TypeError(
                f"default must be a member (or its name) of {enumcls!r}, not {default!r}"
            )
        super().__init__(
            xmlattr, attribute, *args, optional=True, default=default, **kw
        )
        self.enumcls = enumcls

    def __get__(self, obj: t.Any, objtype: type | None = None) -> t.Any:
        if obj is None:
            return self

        try:
            rawvalue = super().__get__(obj, objtype)
        except AttributeError:
            if self.default is not None:
                return self.default
            raise

        if rawvalue is None:
            return None
        return self.enumcls[rawvalue]

    def __set__(self, obj: t.Any, value: t.Any) -> None:
        assert self.__objclass__ is not None
        if isinstance(value, str):
            try:
                value = self.enumcls[value]
            except KeyError:
                raise ValueError(
                    "{!r} is not a valid value for {}.{}".format(
                        value, self.__objclass__.__name__, self.__name__
                    )
                ) from None
        elif not isinstance(value, self.enumcls):
            raise TypeError(
                "Expected str or member of {}, not {!r}".format(
                    self.enumcls, value
                )
            )

        return super().__set__(obj, value.value)

    def __set_name__(self, owner: type[t.Any], name: str) -> None:
        self.__name__ = name
        self.__objclass__ = owner


class XMLDictProxy(cabc.MutableMapping):
    """Provides dict-like access to underlying XML structures.

    Subclasses of this class behave like regular Python dictionary,
    except that all key/value accesses are transparently forwarded to
    the underlying XML.
    """

    def __init__(
        self,
        xml_element: etree._Element,
        *args: t.Any,
        childtag: str,
        keyattr: str,
        model: capellambse.loader.MelodyLoader | None = None,
        **kwargs: t.Any,
    ) -> None:
        """Initialize the XMLDictProxy.

        Parameters
        ----------
        xml_element
            The underlying XML element.
        childtag
            The XML tag of handled child elements.
        keyattr
            The element attribute to use as dictionary key.
        model
            Reference to the original MelodyLoader.  If not None, the
            loader will be informed about element creation and deletion.
        """
        super().__init__(*args, **kwargs)  # type: ignore[call-arg]
        self.__childtag = childtag
        self.__keyattr = keyattr
        self.model = model
        self.xml_element = xml_element

    def __iter__(self) -> cabc.Iterator[str]:
        return (
            e.attrib[self.__keyattr]
            for e in self.xml_element.iterchildren(self.__childtag)
        )

    def __len__(self) -> int:
        return sum(1 for i in self.xml_element.iterchildren(self.__childtag))

    def __getitem__(self, key: str) -> t.Any:
        for elem in self.xml_element.iterchildren(self.__childtag):
            if elem.attrib[self.__keyattr] == key:
                return self._extract_value(elem)
        raise KeyError(key)

    def __setitem__(self, key: str, value: t.Any) -> None:
        for elem in self.xml_element.iterchildren(self.__childtag):
            if elem.attrib[self.__keyattr] == key:
                break
        else:
            # Doesn't exist in the tree yet: create a new child
            elem = self.xml_element.makeelement(
                self.__childtag, {self.__keyattr: key}
            )
            self._prepare_child(elem, key)
            self.xml_element.append(elem)
            if self.model is not None:
                self.model.idcache_index(elem)
        self._insert_value(elem, value)

    def __delitem__(self, key: str) -> None:
        for elem in self.xml_element.iterchildren(self.__childtag):
            if elem.attrib[self.__keyattr] == key:
                if self.model is not None:
                    self.model.idcache_remove(elem)
                self.xml_element.remove(elem)
                return
        raise KeyError(key)

    def copy(self) -> dict[str, t.Any]:
        """Make a copy of this proxy as standard Python :class:`dict`."""
        return dict(self.items())

    @abc.abstractmethod
    def _extract_value(self, element: etree._Element) -> t.Any:
        """Extract the dict value from the given element."""

    @abc.abstractmethod
    def _insert_value(self, element: etree._Element, value: t.Any) -> None:
        """Insert the dict value into the given element."""

    def _prepare_child(self, element: etree._Element, key: str) -> None:
        """Prepare a freshly created element for insertion into the XML.

        The key is already set on the element when this method is
        called; the extra argument is provided for convenience.

        If a subclass wants to abort inserting the element, it should
        raise a KeyError.
        """<|MERGE_RESOLUTION|>--- conflicted
+++ resolved
@@ -190,31 +190,15 @@
         return self.number_type(value)
 
     def __set__(self, obj, value) -> None:
-<<<<<<< HEAD
-        try:
-            value = self.number_type(value)
-        except TypeError as err:
-            raise TypeError(
-                "This property only accepts numeric types"
-            ) from err
-=======
         if not isinstance(value, (int, float)):
             raise TypeError(f"Not a number: {value}")
->>>>>>> 64bcd859
 
         if value == math.inf:
             strvalue = "*"
         elif value == -math.inf:
             raise ValueError("Cannot set value to negative infinity")
-<<<<<<< HEAD
-        elif math.isnan(value):
-            raise ValueError("Cannot set value to NaN")
-        else:
-            strvalue = str(value)
-=======
         else:
             strvalue = str(self.number_type(value))
->>>>>>> 64bcd859
         super().__set__(obj, strvalue)
 
 
