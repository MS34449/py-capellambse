--- conflicted
+++ resolved
@@ -18,21 +18,12 @@
 
 @dataclasses.dataclass
 class ModelInfo:
-<<<<<<< HEAD
-    branch: t.Optional[str] = None
-    title: t.Optional[str] = None
-    url: t.Optional[str] = None
-    revision: t.Optional[str] = None
-    rev_hash: t.Optional[str] = None
-    capella_version: t.Optional[str] = None
-=======
     branch: str | None = None
     title: str | None = None
     url: str | None = None
-    short_rev: str | None = None
+    revision: str | None = None
     rev_hash: str | None = None
     capella_version: str | None = None
->>>>>>> fd571569
 
     def __post_init__(self) -> None:
         self.set_project_url()
